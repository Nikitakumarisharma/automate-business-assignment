--- conflicted
+++ resolved
@@ -1,1119 +1,559 @@
-<<<<<<< HEAD
-# Digital Asset Management & Notification System
-
-A comprehensive backend system for managing and sharing digital assets with role-based access control, cloud storage integration, and webhook notifications.
-
-## 🚀 Features
-
-- **Authentication & Authorization**
-  - JWT-based authentication
-  - Email/password and Google OAuth login
-  - Role-based access control (Admin, User, Viewer)
-  - Secure API route protection
-
-- **Asset Management**
-  - Upload digital assets to AWS S3
-  - Store metadata in PostgreSQL
-  - File type validation and processing
-  - Image optimization with Sharp
-  - Asset sharing and permissions
-
-- **Webhook System**
-  - Event-driven notifications
-  - Retry mechanisms with exponential backoff
-  - Secure webhook signatures
-  - Real-time event processing
-
-- **Analytics Dashboard**
-  - User and admin analytics
-  - Storage usage tracking
-  - Activity monitoring
-  - Performance metrics
-
-- **Activity Logging**
-  - MongoDB-based activity logs
-  - Comprehensive audit trail
-  - User action tracking
-  - System monitoring
-
-## 🛠️ Tech Stack
-
-- **Backend**: Node.js, Express.js
-- **Database**: PostgreSQL (Supabase), MongoDB
-- **Cloud Storage**: AWS S3
-- **Authentication**: JWT, Google OAuth
-- **Containerization**: Docker, Docker Compose
-- **CI/CD**: GitHub Actions
-- **Testing**: Jest, Supertest
-- **Code Quality**: ESLint, Prettier
-
-## 📋 Prerequisites
-
-- Node.js 18+ 
-- Docker and Docker Compose
-- AWS Account with S3 bucket
-- Supabase Account
-- MongoDB instance
-- Google OAuth credentials (optional)
-
-## 🚀 Quick Start
-
-### 1. Clone the Repository
-
-```bash
-git clone <repository-url>
-cd digital-asset-management-api
-```
-
-### 2. Environment Setup
-
-Copy the environment template and configure your variables:
-
-```bash
-cp env.example .env
-```
-
-Update `.env` with your configuration:
-
-```env
-# Database Configuration
-DATABASE_URL=postgresql://username:password@localhost:5432/digital_asset_db
-
-# Supabase Configuration
-SUPABASE_URL=https://ulfitkdteviualcoaksl.supabase.co
-SUPABASE_ANON_KEY=eyJhbGciOiJIUzI1NiIsInR5cCI6IkpXVCJ9.eyJpc3MiOiJzdXBhYmFzZSIsInJlZiI6InVsZml0a2R0ZXZpdWFsY29ha3NsIiwicm9sZSI6ImFub24iLCJpYXQiOjE3NjEwNjIzODQsImV4cCI6MjA3NjYzODM4NH0.yX_ZJ8Td5sBnDFlEmjr3erufPnUzR_CfwLMngtRefJw
-
-# JWT Configuration
-JWT_SECRET=your_jwt_secret_key_here
-JWT_EXPIRES_IN=24h
-
-# AWS Configuration
-AWS_ACCESS_KEY_ID=your_aws_access_key_id
-AWS_SECRET_ACCESS_KEY=your_aws_secret_access_key
-AWS_REGION=us-east-1
-AWS_S3_BUCKET_NAME=your-s3-bucket-name
-
-# Google OAuth Configuration
-GOOGLE_CLIENT_ID=your_google_client_id
-GOOGLE_CLIENT_SECRET=your_google_client_secret
-GOOGLE_REDIRECT_URI=http://localhost:3000/auth/google/callback
-
-# Server Configuration
-PORT=3000
-NODE_ENV=development
-
-# Webhook Configuration
-WEBHOOK_SECRET=your_webhook_secret_key
-WEBHOOK_RETRY_ATTEMPTS=3
-WEBHOOK_RETRY_DELAY=1000
-```
-
-### 3. Database Setup
-
-#### PostgreSQL with Prisma
-1. Set up a PostgreSQL database (local or cloud)
-2. Update `DATABASE_URL` in `.env` with your PostgreSQL connection string
-3. Generate Prisma client and run migrations:
-   ```bash
-   npm run db:generate
-   npm run db:push
-   npm run db:seed
-   ```
-
-#### MongoDB
-1. Set up a MongoDB instance (local or cloud)
-2. Update `MONGODB_URI` in `.env`
-
-### 4. AWS S3 Setup
-1. Create an S3 bucket
-2. Configure IAM user with S3 permissions
-3. Update AWS credentials in `.env`
-
-### 5. Run with Docker (Recommended)
-
-```bash
-# Development environment
-docker-compose -f docker-compose.dev.yml up -d
-
-# Production environment
-docker-compose up -d
-```
-
-### 6. Run Locally
-
-```bash
-# Install dependencies
-npm install
-
-# Generate Prisma client
-npm run db:generate
-
-# Push database schema
-npm run db:push
-
-# Seed initial data
-npm run db:seed
-
-# Start development server
-npm run dev
-```
-
-## 🧪 Testing with Postman
-
-This project includes a Postman collection for testing all API endpoints. To import and use it:
-
-1. **Open Postman** on your computer.
-2. **Click on "Import"** button in the top left corner.
-3. **Select "File"** tab in the import dialog.
-4. **Choose the file** `Postman_Collection.postman_collection.json` from the project root directory.
-5. **Click "Import"** to load the collection.
-6. **Set up environment variables** in Postman:
-   - Create a new environment in Postman.
-   - Add variables like `base_url` (e.g., `http://localhost:3000`), `token` (for authenticated requests), etc.
-7. **Start testing** the endpoints using the imported collection.
-
-
-### Authentication Endpoints
-
-#### Register User
-```http
-POST /api/auth/register
-Content-Type: application/json
-
-{
-  "email": "user@example.com",
-  "password": "password123",
-  "firstName": "John",
-  "lastName": "Doe"
-}
-```
-
-#### Login User
-```http
-POST /api/auth/login
-Content-Type: application/json
-
-{
-  "email": "user@example.com",
-  "password": "password123"
-}
-```
-
-#### Google OAuth
-```http
-POST /api/auth/google
-Content-Type: application/json
-
-{
-  "email": "user@gmail.com",
-  "name": "John Doe",
-  "googleId": "google_user_id",
-  "picture": "https://avatar.url"
-}
-```
-
-### Asset Management Endpoints
-
-#### Upload Asset
-```http
-POST /api/assets
-Authorization: Bearer <token>
-Content-Type: multipart/form-data
-
-file: <file>
-description: "Asset description"
-tags: "tag1,tag2"
-isPublic: false
-```
-
-#### Get User Assets
-```http
-GET /api/assets?page=1&limit=20&sortBy=created_at&sortOrder=desc
-Authorization: Bearer <token>
-```
-
-#### Get Asset by ID
-```http
-GET /api/assets/:id
-Authorization: Bearer <token>
-```
-
-#### Update Asset
-```http
-PUT /api/assets/:id
-Authorization: Bearer <token>
-Content-Type: application/json
-
-{
-  "description": "Updated description",
-  "tags": ["tag1", "tag2"],
-  "isPublic": true
-}
-```
-
-#### Delete Asset
-```http
-DELETE /api/assets/:id
-Authorization: Bearer <token>
-```
-
-#### Share Asset
-```http
-POST /api/assets/:id/share
-Authorization: Bearer <token>
-Content-Type: application/json
-
-{
-  "email": "recipient@example.com",
-  "accessLevel": "view",
-  "expiresAt": "2024-12-31T23:59:59Z"
-}
-```
-
-#### Download Asset
-```http
-GET /api/assets/:id/download
-Authorization: Bearer <token>
-```
-
-### User Management Endpoints (Admin Only)
-
-#### Get All Users
-```http
-GET /api/users?page=1&limit=20&search=john
-Authorization: Bearer <admin_token>
-```
-
-#### Get User by ID
-```http
-GET /api/users/:id
-Authorization: Bearer <admin_token>
-```
-
-#### Update User
-```http
-PUT /api/users/:id
-Authorization: Bearer <admin_token>
-Content-Type: application/json
-
-{
-  "firstName": "Updated Name",
-  "isActive": true,
-  "roles": ["user", "admin"]
-}
-```
-
-#### Delete User
-```http
-DELETE /api/users/:id
-Authorization: Bearer <admin_token>
-```
-
-### Analytics Endpoints
-
-#### User Analytics
-```http
-GET /api/analytics/user/overview?period=30d
-Authorization: Bearer <token>
-```
-
-#### Admin Analytics
-```http
-GET /api/analytics/admin/overview?period=30d
-Authorization: Bearer <admin_token>
-```
-
-#### Storage Analytics
-```http
-GET /api/analytics/user/storage
-Authorization: Bearer <token>
-```
-
-### Webhook Endpoints
-
-#### Subscribe to Webhooks
-```http
-POST /api/webhooks/subscribe
-Authorization: Bearer <token>
-Content-Type: application/json
-
-{
-  "webhookUrl": "https://your-webhook-endpoint.com",
-  "events": ["asset.uploaded", "asset.deleted"],
-  "secretKey": "optional_secret"
-}
-```
-
-#### Get Webhook Subscriptions
-```http
-GET /api/webhooks/subscriptions
-Authorization: Bearer <token>
-```
-
-#### Test Webhook
-```http
-POST /api/webhooks/test
-Authorization: Bearer <token>
-Content-Type: application/json
-
-{
-  "webhookUrl": "https://webhook.site/test"
-}
-```
-
-## 🔐 Role-Based Access Control
-
-### Roles
-
-- **Admin**: Full system access
-  - Manage all users
-  - View all assets
-  - Access admin analytics
-  - System configuration
-
-- **User**: Asset management
-  - Upload/manage own assets
-  - Share assets
-  - View personal analytics
-
-- **Viewer**: Read-only access
-  - View shared assets only
-  - Download shared assets
-
-### Permission Matrix
-
-| Action | Admin | User | Viewer |
-|--------|-------|------|--------|
-| Upload Assets | ✅ | ✅ | ❌ |
-| View Own Assets | ✅ | ✅ | ❌ |
-| View All Assets | ✅ | ❌ | ❌ |
-| Delete Own Assets | ✅ | ✅ | ❌ |
-| Delete Any Assets | ✅ | ❌ | ❌ |
-| Share Assets | ✅ | ✅ | ❌ |
-| View Shared Assets | ✅ | ✅ | ✅ |
-| Manage Users | ✅ | ❌ | ❌ |
-| View Analytics | ✅ | ✅ | ❌ |
-| Admin Analytics | ✅ | ❌ | ❌ |
-
-## 🧪 Testing
-
-### Run Tests
-```bash
-# Run all tests
-npm test
-
-# Run tests with coverage
-npm run test:coverage
-
-# Run tests in watch mode
-npm run test:watch
-```
-
-### Test Structure
-```
-tests/
-├── api.test.js          # API endpoint tests
-├── auth.test.js         # Authentication tests
-├── assets.test.js       # Asset management tests
-├── analytics.test.js    # Analytics tests
-└── webhooks.test.js     # Webhook tests
-```
-
-## 🚀 Deployment
-
-### AWS EC2 Deployment
-
-1. **Setup EC2 Instance**
-   ```bash
-   # Install Docker
-   sudo apt update
-   sudo apt install docker.io docker-compose
-   sudo systemctl start docker
-   sudo systemctl enable docker
-   ```
-
-2. **Configure GitHub Secrets**
-   - `AWS_ACCESS_KEY_ID`
-   - `AWS_SECRET_ACCESS_KEY`
-   - `AWS_REGION`
-   - `EC2_HOST`
-   - `EC2_USERNAME`
-   - `EC2_SSH_KEY`
-   - `DATABASE_URL`
-   - `MONGODB_URI`
-   - `JWT_SECRET`
-   - `WEBHOOK_SECRET`
-
-3. **Deploy via GitHub Actions**
-   - Push to `main` branch
-   - GitHub Actions will automatically deploy
-
-### Manual Deployment
-
-```bash
-# Build Docker image
-docker build -t digital-asset-api .
-
-# Run container
-docker run -d \
-  --name digital-asset-api \
-  -p 3000:3000 \
-  -e NODE_ENV=production \
-  -e DATABASE_URL="your_db_url" \
-  -e MONGODB_URI="your_mongo_url" \
-  -e JWT_SECRET="your_jwt_secret" \
-  -e AWS_ACCESS_KEY_ID="your_aws_key" \
-  -e AWS_SECRET_ACCESS_KEY="your_aws_secret" \
-  -e AWS_S3_BUCKET_NAME="your_bucket" \
-  digital-asset-api
-```
-
-## 📊 Monitoring & Logging
-
-### Health Check
-```http
-GET /health
-```
-
-### Activity Logs
-- All user actions are logged to MongoDB
-- Includes IP address, user agent, and timestamps
-- Searchable by user, action type, and date range
-
-### Webhook Events
-- Real-time event processing
-- Retry mechanism for failed deliveries
-- Comprehensive event history
-
-## 🔧 Configuration
-
-### Environment Variables
-
-| Variable | Description | Required | Default |
-|----------|-------------|----------|---------|
-| `PORT` | Server port | No | 3000 |
-| `NODE_ENV` | Environment | No | development |
-| `DATABASE_URL` | PostgreSQL connection | Yes | - |
-| `MONGODB_URI` | MongoDB connection | Yes | - |
-| `JWT_SECRET` | JWT signing secret | Yes | - |
-| `AWS_S3_BUCKET_NAME` | S3 bucket name | Yes | - |
-| `MAX_FILE_SIZE` | Max upload size | No | 100MB |
-| `WEBHOOK_RETRY_ATTEMPTS` | Max retry attempts | No | 3 |
-
-### File Upload Limits
-
-- **Max file size**: 100MB (configurable)
-- **Allowed types**: Images, PDFs, Documents, Text files
-- **Image processing**: Automatic optimization and resizing
-
-## 🛡️ Security Features
-
-- **JWT Authentication**: Secure token-based auth
-- **Rate Limiting**: API request throttling
-- **Input Validation**: Comprehensive request validation
-- **SQL Injection Protection**: Parameterized queries
-- **XSS Protection**: Input sanitization
-- **CORS Configuration**: Cross-origin request control
-- **Helmet.js**: Security headers
-- **Webhook Signatures**: HMAC verification
-
-## 📈 Performance
-
-- **Image Optimization**: Sharp.js for image processing
-- **Database Indexing**: Optimized queries
-- **Caching**: Redis integration (optional)
-- **CDN Ready**: S3 integration for asset delivery
-- **Horizontal Scaling**: Docker containerization
-
-## 🤝 Contributing
-
-1. Fork the repository
-2. Create a feature branch (`git checkout -b feature/amazing-feature`)
-3. Commit your changes (`git commit -m 'Add amazing feature'`)
-4. Push to the branch (`git push origin feature/amazing-feature`)
-5. Open a Pull Request
-
-## 📄 License
-
-This project is licensed under the MIT License - see the [LICENSE](LICENSE) file for details.
-
-## 🆘 Support
-
-For support and questions:
-- Create an issue in the repository
-- Check the API documentation
-- Review the test files for usage examples
-
-## 🔄 Changelog
-
-### v1.0.0
-- Initial release
-- Complete asset management system
-- Role-based access control
-- Webhook notifications
-- Analytics dashboard
-- Docker deployment
-- CI/CD pipeline
-=======
-# Digital Asset Management & Notification System
-
-A comprehensive backend system for managing and sharing digital assets with role-based access control, cloud storage integration, and webhook notifications.
-
-## 🚀 Features
-
-- **Authentication & Authorization**
-  - JWT-based authentication
-  - Email/password and Google OAuth login
-  - Role-based access control (Admin, User, Viewer)
-  - Secure API route protection
-
-- **Asset Management**
-  - Upload digital assets to AWS S3
-  - Store metadata in PostgreSQL
-  - File type validation and processing
-  - Image optimization with Sharp
-  - Asset sharing and permissions
-
-- **Webhook System**
-  - Event-driven notifications
-  - Retry mechanisms with exponential backoff
-  - Secure webhook signatures
-  - Real-time event processing
-
-- **Analytics Dashboard**
-  - User and admin analytics
-  - Storage usage tracking
-  - Activity monitoring
-  - Performance metrics
-
-- **Activity Logging**
-  - MongoDB-based activity logs
-  - Comprehensive audit trail
-  - User action tracking
-  - System monitoring
-
-## 🛠️ Tech Stack
-
-- **Backend**: Node.js, Express.js
-- **Database**: PostgreSQL (Supabase), MongoDB
-- **Cloud Storage**: AWS S3
-- **Authentication**: JWT, Google OAuth
-- **Containerization**: Docker, Docker Compose
-- **CI/CD**: GitHub Actions
-- **Testing**: Jest, Supertest
-- **Code Quality**: ESLint, Prettier
-
-## 📋 Prerequisites
-
-- Node.js 18+ 
-- Docker and Docker Compose
-- AWS Account with S3 bucket
-- Supabase Account
-- MongoDB instance
-- Google OAuth credentials (optional)
-
-## 🚀 Quick Start
-
-### 1. Clone the Repository
-
-```bash
-git clone <repository-url>
-cd digital-asset-management-api
-```
-
-### 2. Environment Setup
-
-Copy the environment template and configure your variables:
-
-```bash
-cp env.example .env
-```
-
-Update `.env` with your configuration:
-
-```env
-# Database Configuration
-DATABASE_URL=postgresql://username:password@localhost:5432/digital_asset_db
-
-# Supabase Configuration
-SUPABASE_URL=https://ulfitkdteviualcoaksl.supabase.co
-SUPABASE_ANON_KEY=eyJhbGciOiJIUzI1NiIsInR5cCI6IkpXVCJ9.eyJpc3MiOiJzdXBhYmFzZSIsInJlZiI6InVsZml0a2R0ZXZpdWFsY29ha3NsIiwicm9sZSI6ImFub24iLCJpYXQiOjE3NjEwNjIzODQsImV4cCI6MjA3NjYzODM4NH0.yX_ZJ8Td5sBnDFlEmjr3erufPnUzR_CfwLMngtRefJw
-
-# JWT Configuration
-JWT_SECRET=your_jwt_secret_key_here
-JWT_EXPIRES_IN=24h
-
-# AWS Configuration
-AWS_ACCESS_KEY_ID=your_aws_access_key_id
-AWS_SECRET_ACCESS_KEY=your_aws_secret_access_key
-AWS_REGION=us-east-1
-AWS_S3_BUCKET_NAME=your-s3-bucket-name
-
-# Google OAuth Configuration
-GOOGLE_CLIENT_ID=your_google_client_id
-GOOGLE_CLIENT_SECRET=your_google_client_secret
-GOOGLE_REDIRECT_URI=http://localhost:3000/auth/google/callback
-
-# Server Configuration
-PORT=3000
-NODE_ENV=development
-
-# Webhook Configuration
-WEBHOOK_SECRET=your_webhook_secret_key
-WEBHOOK_RETRY_ATTEMPTS=3
-WEBHOOK_RETRY_DELAY=1000
-```
-
-### 3. Database Setup
-
-#### PostgreSQL with Prisma
-1. Set up a PostgreSQL database (local or cloud)
-2. Update `DATABASE_URL` in `.env` with your PostgreSQL connection string
-3. Generate Prisma client and run migrations:
-   ```bash
-   npm run db:generate
-   npm run db:push
-   npm run db:seed
-   ```
-
-#### MongoDB
-1. Set up a MongoDB instance (local or cloud)
-2. Update `MONGODB_URI` in `.env`
-
-### 4. AWS S3 Setup
-1. Create an S3 bucket
-2. Configure IAM user with S3 permissions
-3. Update AWS credentials in `.env`
-
-### 5. Run with Docker (Recommended)
-
-```bash
-# Development environment
-docker-compose -f docker-compose.dev.yml up -d
-
-# Production environment
-docker-compose up -d
-```
-
-### 6. Run Locally
-
-```bash
-# Install dependencies
-npm install
-
-# Generate Prisma client
-npm run db:generate
-
-# Push database schema
-npm run db:push
-
-# Seed initial data
-npm run db:seed
-
-# Start development server
-npm run dev
-```
-
-## 🧪 Testing with Postman
-
-This project includes a Postman collection for testing all API endpoints. To import and use it:
-
-1. **Open Postman** on your computer.
-2. **Click on "Import"** button in the top left corner.
-3. **Select "File"** tab in the import dialog.
-4. **Choose the file** `Postman_Collection.postman_collection.json` from the project root directory.
-5. **Click "Import"** to load the collection.
-6. **Set up environment variables** in Postman:
-   - Create a new environment in Postman.
-   - Add variables like `base_url` (e.g., `http://localhost:3000`), `token` (for authenticated requests), etc.
-7. **Start testing** the endpoints using the imported collection.
-
-The collection includes all authentication, asset management, user management, analytics, and webhook endpoints with pre-configured requests.
-
-## 📚 API Documentation
-
-### Authentication Endpoints
-
-#### Register User
-```http
-POST /api/auth/register
-Content-Type: application/json
-
-{
-  "email": "user@example.com",
-  "password": "password123",
-  "firstName": "John",
-  "lastName": "Doe"
-}
-```
-
-#### Login User
-```http
-POST /api/auth/login
-Content-Type: application/json
-
-{
-  "email": "user@example.com",
-  "password": "password123"
-}
-```
-
-#### Google OAuth
-```http
-POST /api/auth/google
-Content-Type: application/json
-
-{
-  "email": "user@gmail.com",
-  "name": "John Doe",
-  "googleId": "google_user_id",
-  "picture": "https://avatar.url"
-}
-```
-
-### Asset Management Endpoints
-
-#### Upload Asset
-```http
-POST /api/assets
-Authorization: Bearer <token>
-Content-Type: multipart/form-data
-
-file: <file>
-description: "Asset description"
-tags: "tag1,tag2"
-isPublic: false
-```
-
-#### Get User Assets
-```http
-GET /api/assets?page=1&limit=20&sortBy=created_at&sortOrder=desc
-Authorization: Bearer <token>
-```
-
-#### Get Asset by ID
-```http
-GET /api/assets/:id
-Authorization: Bearer <token>
-```
-
-#### Update Asset
-```http
-PUT /api/assets/:id
-Authorization: Bearer <token>
-Content-Type: application/json
-
-{
-  "description": "Updated description",
-  "tags": ["tag1", "tag2"],
-  "isPublic": true
-}
-```
-
-#### Delete Asset
-```http
-DELETE /api/assets/:id
-Authorization: Bearer <token>
-```
-
-#### Share Asset
-```http
-POST /api/assets/:id/share
-Authorization: Bearer <token>
-Content-Type: application/json
-
-{
-  "email": "recipient@example.com",
-  "accessLevel": "view",
-  "expiresAt": "2024-12-31T23:59:59Z"
-}
-```
-
-#### Download Asset
-```http
-GET /api/assets/:id/download
-Authorization: Bearer <token>
-```
-
-### User Management Endpoints (Admin Only)
-
-#### Get All Users
-```http
-GET /api/users?page=1&limit=20&search=john
-Authorization: Bearer <admin_token>
-```
-
-#### Get User by ID
-```http
-GET /api/users/:id
-Authorization: Bearer <admin_token>
-```
-
-#### Update User
-```http
-PUT /api/users/:id
-Authorization: Bearer <admin_token>
-Content-Type: application/json
-
-{
-  "firstName": "Updated Name",
-  "isActive": true,
-  "roles": ["user", "admin"]
-}
-```
-
-#### Delete User
-```http
-DELETE /api/users/:id
-Authorization: Bearer <admin_token>
-```
-
-### Analytics Endpoints
-
-#### User Analytics
-```http
-GET /api/analytics/user/overview?period=30d
-Authorization: Bearer <token>
-```
-
-#### Admin Analytics
-```http
-GET /api/analytics/admin/overview?period=30d
-Authorization: Bearer <admin_token>
-```
-
-#### Storage Analytics
-```http
-GET /api/analytics/user/storage
-Authorization: Bearer <token>
-```
-
-### Webhook Endpoints
-
-#### Subscribe to Webhooks
-```http
-POST /api/webhooks/subscribe
-Authorization: Bearer <token>
-Content-Type: application/json
-
-{
-  "webhookUrl": "https://your-webhook-endpoint.com",
-  "events": ["asset.uploaded", "asset.deleted"],
-  "secretKey": "optional_secret"
-}
-```
-
-#### Get Webhook Subscriptions
-```http
-GET /api/webhooks/subscriptions
-Authorization: Bearer <token>
-```
-
-#### Test Webhook
-```http
-POST /api/webhooks/test
-Authorization: Bearer <token>
-Content-Type: application/json
-
-{
-  "webhookUrl": "https://webhook.site/test"
-}
-```
-
-## 🔐 Role-Based Access Control
-
-### Roles
-
-- **Admin**: Full system access
-  - Manage all users
-  - View all assets
-  - Access admin analytics
-  - System configuration
-
-- **User**: Asset management
-  - Upload/manage own assets
-  - Share assets
-  - View personal analytics
-
-- **Viewer**: Read-only access
-  - View shared assets only
-  - Download shared assets
-
-### Permission Matrix
-
-| Action | Admin | User | Viewer |
-|--------|-------|------|--------|
-| Upload Assets | ✅ | ✅ | ❌ |
-| View Own Assets | ✅ | ✅ | ❌ |
-| View All Assets | ✅ | ❌ | ❌ |
-| Delete Own Assets | ✅ | ✅ | ❌ |
-| Delete Any Assets | ✅ | ❌ | ❌ |
-| Share Assets | ✅ | ✅ | ❌ |
-| View Shared Assets | ✅ | ✅ | ✅ |
-| Manage Users | ✅ | ❌ | ❌ |
-| View Analytics | ✅ | ✅ | ❌ |
-| Admin Analytics | ✅ | ❌ | ❌ |
-
-## 🧪 Testing
-
-### Run Tests
-```bash
-# Run all tests
-npm test
-
-# Run tests with coverage
-npm run test:coverage
-
-# Run tests in watch mode
-npm run test:watch
-```
-
-### Test Structure
-```
-tests/
-├── api.test.js          # API endpoint tests
-├── auth.test.js         # Authentication tests
-├── assets.test.js       # Asset management tests
-├── analytics.test.js    # Analytics tests
-└── webhooks.test.js     # Webhook tests
-```
-
-## 🚀 Deployment
-
-### AWS EC2 Deployment
-
-1. **Setup EC2 Instance**
-   ```bash
-   # Install Docker
-   sudo apt update
-   sudo apt install docker.io docker-compose
-   sudo systemctl start docker
-   sudo systemctl enable docker
-   ```
-
-2. **Configure GitHub Secrets**
-   - `AWS_ACCESS_KEY_ID`
-   - `AWS_SECRET_ACCESS_KEY`
-   - `AWS_REGION`
-   - `EC2_HOST`
-   - `EC2_USERNAME`
-   - `EC2_SSH_KEY`
-   - `DATABASE_URL`
-   - `MONGODB_URI`
-   - `JWT_SECRET`
-   - `WEBHOOK_SECRET`
-
-3. **Deploy via GitHub Actions**
-   - Push to `main` branch
-   - GitHub Actions will automatically deploy
-
-### Manual Deployment
-
-```bash
-# Build Docker image
-docker build -t digital-asset-api .
-
-# Run container
-docker run -d \
-  --name digital-asset-api \
-  -p 3000:3000 \
-  -e NODE_ENV=production \
-  -e DATABASE_URL="your_db_url" \
-  -e MONGODB_URI="your_mongo_url" \
-  -e JWT_SECRET="your_jwt_secret" \
-  -e AWS_ACCESS_KEY_ID="your_aws_key" \
-  -e AWS_SECRET_ACCESS_KEY="your_aws_secret" \
-  -e AWS_S3_BUCKET_NAME="your_bucket" \
-  digital-asset-api
-```
-
-## 📊 Monitoring & Logging
-
-### Health Check
-```http
-GET /health
-```
-
-### Activity Logs
-- All user actions are logged to MongoDB
-- Includes IP address, user agent, and timestamps
-- Searchable by user, action type, and date range
-
-### Webhook Events
-- Real-time event processing
-- Retry mechanism for failed deliveries
-- Comprehensive event history
-
-## 🔧 Configuration
-
-### Environment Variables
-
-| Variable | Description | Required | Default |
-|----------|-------------|----------|---------|
-| `PORT` | Server port | No | 3000 |
-| `NODE_ENV` | Environment | No | development |
-| `DATABASE_URL` | PostgreSQL connection | Yes | - |
-| `MONGODB_URI` | MongoDB connection | Yes | - |
-| `JWT_SECRET` | JWT signing secret | Yes | - |
-| `AWS_S3_BUCKET_NAME` | S3 bucket name | Yes | - |
-| `MAX_FILE_SIZE` | Max upload size | No | 100MB |
-| `WEBHOOK_RETRY_ATTEMPTS` | Max retry attempts | No | 3 |
-
-### File Upload Limits
-
-- **Max file size**: 100MB (configurable)
-- **Allowed types**: Images, PDFs, Documents, Text files
-- **Image processing**: Automatic optimization and resizing
-
-## 🛡️ Security Features
-
-- **JWT Authentication**: Secure token-based auth
-- **Rate Limiting**: API request throttling
-- **Input Validation**: Comprehensive request validation
-- **SQL Injection Protection**: Parameterized queries
-- **XSS Protection**: Input sanitization
-- **CORS Configuration**: Cross-origin request control
-- **Helmet.js**: Security headers
-- **Webhook Signatures**: HMAC verification
-
-## 📈 Performance
-
-- **Image Optimization**: Sharp.js for image processing
-- **Database Indexing**: Optimized queries
-- **Caching**: Redis integration (optional)
-- **CDN Ready**: S3 integration for asset delivery
-- **Horizontal Scaling**: Docker containerization
-
-## 🤝 Contributing
-
-1. Fork the repository
-2. Create a feature branch (`git checkout -b feature/amazing-feature`)
-3. Commit your changes (`git commit -m 'Add amazing feature'`)
-4. Push to the branch (`git push origin feature/amazing-feature`)
-5. Open a Pull Request
-
-## 📄 License
-
-This project is licensed under the MIT License - see the [LICENSE](LICENSE) file for details.
-
-## 🆘 Support
-
-For support and questions:
-- Create an issue in the repository
-- Check the API documentation
-- Review the test files for usage examples
-
-## 🔄 Changelog
-
-### v1.0.0
-- Initial release
-- Complete asset management system
-- Role-based access control
-- Webhook notifications
-- Analytics dashboard
-- Docker deployment
-- CI/CD pipeline
-#   a u t o m a t e - b u s i n e s s - a s s i g n m e n t 
- 
- 
->>>>>>> fbd8ed85
+# Digital Asset Management & Notification System
+
+A comprehensive backend system for managing and sharing digital assets with role-based access control, cloud storage integration, and webhook notifications.
+
+## 🚀 Features
+
+- **Authentication & Authorization**
+  - JWT-based authentication
+  - Email/password and Google OAuth login
+  - Role-based access control (Admin, User, Viewer)
+  - Secure API route protection
+
+- **Asset Management**
+  - Upload digital assets to AWS S3
+  - Store metadata in PostgreSQL
+  - File type validation and processing
+  - Image optimization with Sharp
+  - Asset sharing and permissions
+
+- **Webhook System**
+  - Event-driven notifications
+  - Retry mechanisms with exponential backoff
+  - Secure webhook signatures
+  - Real-time event processing
+
+- **Analytics Dashboard**
+  - User and admin analytics
+  - Storage usage tracking
+  - Activity monitoring
+  - Performance metrics
+
+- **Activity Logging**
+  - MongoDB-based activity logs
+  - Comprehensive audit trail
+  - User action tracking
+  - System monitoring
+
+## 🛠️ Tech Stack
+
+- **Backend**: Node.js, Express.js
+- **Database**: PostgreSQL (Supabase), MongoDB
+- **Cloud Storage**: AWS S3
+- **Authentication**: JWT, Google OAuth
+- **Containerization**: Docker, Docker Compose
+- **CI/CD**: GitHub Actions
+- **Testing**: Jest, Supertest
+- **Code Quality**: ESLint, Prettier
+
+## 📋 Prerequisites
+
+- Node.js 18+ 
+- Docker and Docker Compose
+- AWS Account with S3 bucket
+- Supabase Account
+- MongoDB instance
+- Google OAuth credentials (optional)
+
+## 🚀 Quick Start
+
+### 1. Clone the Repository
+
+```bash
+git clone <repository-url>
+cd digital-asset-management-api
+```
+
+### 2. Environment Setup
+
+Copy the environment template and configure your variables:
+
+```bash
+cp env.example .env
+```
+
+Update `.env` with your configuration:
+
+```env
+# Database Configuration
+DATABASE_URL=postgresql://username:password@localhost:5432/digital_asset_db
+
+# Supabase Configuration
+SUPABASE_URL=https://ulfitkdteviualcoaksl.supabase.co
+SUPABASE_ANON_KEY=eyJhbGciOiJIUzI1NiIsInR5cCI6IkpXVCJ9.eyJpc3MiOiJzdXBhYmFzZSIsInJlZiI6InVsZml0a2R0ZXZpdWFsY29ha3NsIiwicm9sZSI6ImFub24iLCJpYXQiOjE3NjEwNjIzODQsImV4cCI6MjA3NjYzODM4NH0.yX_ZJ8Td5sBnDFlEmjr3erufPnUzR_CfwLMngtRefJw
+
+# JWT Configuration
+JWT_SECRET=your_jwt_secret_key_here
+JWT_EXPIRES_IN=24h
+
+# AWS Configuration
+AWS_ACCESS_KEY_ID=your_aws_access_key_id
+AWS_SECRET_ACCESS_KEY=your_aws_secret_access_key
+AWS_REGION=us-east-1
+AWS_S3_BUCKET_NAME=your-s3-bucket-name
+
+# Google OAuth Configuration
+GOOGLE_CLIENT_ID=your_google_client_id
+GOOGLE_CLIENT_SECRET=your_google_client_secret
+GOOGLE_REDIRECT_URI=http://localhost:3000/auth/google/callback
+
+# Server Configuration
+PORT=3000
+NODE_ENV=development
+
+# Webhook Configuration
+WEBHOOK_SECRET=your_webhook_secret_key
+WEBHOOK_RETRY_ATTEMPTS=3
+WEBHOOK_RETRY_DELAY=1000
+```
+
+### 3. Database Setup
+
+#### PostgreSQL with Prisma
+1. Set up a PostgreSQL database (local or cloud)
+2. Update `DATABASE_URL` in `.env` with your PostgreSQL connection string
+3. Generate Prisma client and run migrations:
+   ```bash
+   npm run db:generate
+   npm run db:push
+   npm run db:seed
+   ```
+
+#### MongoDB
+1. Set up a MongoDB instance (local or cloud)
+2. Update `MONGODB_URI` in `.env`
+
+### 4. AWS S3 Setup
+1. Create an S3 bucket
+2. Configure IAM user with S3 permissions
+3. Update AWS credentials in `.env`
+
+### 5. Run with Docker (Recommended)
+
+```bash
+# Development environment
+docker-compose -f docker-compose.dev.yml up -d
+
+# Production environment
+docker-compose up -d
+```
+
+### 6. Run Locally
+
+```bash
+# Install dependencies
+npm install
+
+# Generate Prisma client
+npm run db:generate
+
+# Push database schema
+npm run db:push
+
+# Seed initial data
+npm run db:seed
+
+# Start development server
+npm run dev
+```
+
+## 🧪 Testing with Postman
+
+This project includes a Postman collection for testing all API endpoints. To import and use it:
+
+1. **Open Postman** on your computer.
+2. **Click on "Import"** button in the top left corner.
+3. **Select "File"** tab in the import dialog.
+4. **Choose the file** `Postman_Collection.postman_collection.json` from the project root directory.
+5. **Click "Import"** to load the collection.
+6. **Set up environment variables** in Postman:
+   - Create a new environment in Postman.
+   - Add variables like `base_url` (e.g., `http://localhost:3000`), `token` (for authenticated requests), etc.
+7. **Start testing** the endpoints using the imported collection.
+
+
+### Authentication Endpoints
+
+#### Register User
+```http
+POST /api/auth/register
+Content-Type: application/json
+
+{
+  "email": "user@example.com",
+  "password": "password123",
+  "firstName": "John",
+  "lastName": "Doe"
+}
+```
+
+#### Login User
+```http
+POST /api/auth/login
+Content-Type: application/json
+
+{
+  "email": "user@example.com",
+  "password": "password123"
+}
+```
+
+#### Google OAuth
+```http
+POST /api/auth/google
+Content-Type: application/json
+
+{
+  "email": "user@gmail.com",
+  "name": "John Doe",
+  "googleId": "google_user_id",
+  "picture": "https://avatar.url"
+}
+```
+
+### Asset Management Endpoints
+
+#### Upload Asset
+```http
+POST /api/assets
+Authorization: Bearer <token>
+Content-Type: multipart/form-data
+
+file: <file>
+description: "Asset description"
+tags: "tag1,tag2"
+isPublic: false
+```
+
+#### Get User Assets
+```http
+GET /api/assets?page=1&limit=20&sortBy=created_at&sortOrder=desc
+Authorization: Bearer <token>
+```
+
+#### Get Asset by ID
+```http
+GET /api/assets/:id
+Authorization: Bearer <token>
+```
+
+#### Update Asset
+```http
+PUT /api/assets/:id
+Authorization: Bearer <token>
+Content-Type: application/json
+
+{
+  "description": "Updated description",
+  "tags": ["tag1", "tag2"],
+  "isPublic": true
+}
+```
+
+#### Delete Asset
+```http
+DELETE /api/assets/:id
+Authorization: Bearer <token>
+```
+
+#### Share Asset
+```http
+POST /api/assets/:id/share
+Authorization: Bearer <token>
+Content-Type: application/json
+
+{
+  "email": "recipient@example.com",
+  "accessLevel": "view",
+  "expiresAt": "2024-12-31T23:59:59Z"
+}
+```
+
+#### Download Asset
+```http
+GET /api/assets/:id/download
+Authorization: Bearer <token>
+```
+
+### User Management Endpoints (Admin Only)
+
+#### Get All Users
+```http
+GET /api/users?page=1&limit=20&search=john
+Authorization: Bearer <admin_token>
+```
+
+#### Get User by ID
+```http
+GET /api/users/:id
+Authorization: Bearer <admin_token>
+```
+
+#### Update User
+```http
+PUT /api/users/:id
+Authorization: Bearer <admin_token>
+Content-Type: application/json
+
+{
+  "firstName": "Updated Name",
+  "isActive": true,
+  "roles": ["user", "admin"]
+}
+```
+
+#### Delete User
+```http
+DELETE /api/users/:id
+Authorization: Bearer <admin_token>
+```
+
+### Analytics Endpoints
+
+#### User Analytics
+```http
+GET /api/analytics/user/overview?period=30d
+Authorization: Bearer <token>
+```
+
+#### Admin Analytics
+```http
+GET /api/analytics/admin/overview?period=30d
+Authorization: Bearer <admin_token>
+```
+
+#### Storage Analytics
+```http
+GET /api/analytics/user/storage
+Authorization: Bearer <token>
+```
+
+### Webhook Endpoints
+
+#### Subscribe to Webhooks
+```http
+POST /api/webhooks/subscribe
+Authorization: Bearer <token>
+Content-Type: application/json
+
+{
+  "webhookUrl": "https://your-webhook-endpoint.com",
+  "events": ["asset.uploaded", "asset.deleted"],
+  "secretKey": "optional_secret"
+}
+```
+
+#### Get Webhook Subscriptions
+```http
+GET /api/webhooks/subscriptions
+Authorization: Bearer <token>
+```
+
+#### Test Webhook
+```http
+POST /api/webhooks/test
+Authorization: Bearer <token>
+Content-Type: application/json
+
+{
+  "webhookUrl": "https://webhook.site/test"
+}
+```
+
+## 🔐 Role-Based Access Control
+
+### Roles
+
+- **Admin**: Full system access
+  - Manage all users
+  - View all assets
+  - Access admin analytics
+  - System configuration
+
+- **User**: Asset management
+  - Upload/manage own assets
+  - Share assets
+  - View personal analytics
+
+- **Viewer**: Read-only access
+  - View shared assets only
+  - Download shared assets
+
+### Permission Matrix
+
+| Action | Admin | User | Viewer |
+|--------|-------|------|--------|
+| Upload Assets | ✅ | ✅ | ❌ |
+| View Own Assets | ✅ | ✅ | ❌ |
+| View All Assets | ✅ | ❌ | ❌ |
+| Delete Own Assets | ✅ | ✅ | ❌ |
+| Delete Any Assets | ✅ | ❌ | ❌ |
+| Share Assets | ✅ | ✅ | ❌ |
+| View Shared Assets | ✅ | ✅ | ✅ |
+| Manage Users | ✅ | ❌ | ❌ |
+| View Analytics | ✅ | ✅ | ❌ |
+| Admin Analytics | ✅ | ❌ | ❌ |
+
+## 🧪 Testing
+
+### Run Tests
+```bash
+# Run all tests
+npm test
+
+# Run tests with coverage
+npm run test:coverage
+
+# Run tests in watch mode
+npm run test:watch
+```
+
+### Test Structure
+```
+tests/
+├── api.test.js          # API endpoint tests
+├── auth.test.js         # Authentication tests
+├── assets.test.js       # Asset management tests
+├── analytics.test.js    # Analytics tests
+└── webhooks.test.js     # Webhook tests
+```
+
+## 🚀 Deployment
+
+### AWS EC2 Deployment
+
+1. **Setup EC2 Instance**
+   ```bash
+   # Install Docker
+   sudo apt update
+   sudo apt install docker.io docker-compose
+   sudo systemctl start docker
+   sudo systemctl enable docker
+   ```
+
+2. **Configure GitHub Secrets**
+   - `AWS_ACCESS_KEY_ID`
+   - `AWS_SECRET_ACCESS_KEY`
+   - `AWS_REGION`
+   - `EC2_HOST`
+   - `EC2_USERNAME`
+   - `EC2_SSH_KEY`
+   - `DATABASE_URL`
+   - `MONGODB_URI`
+   - `JWT_SECRET`
+   - `WEBHOOK_SECRET`
+
+3. **Deploy via GitHub Actions**
+   - Push to `main` branch
+   - GitHub Actions will automatically deploy
+
+### Manual Deployment
+
+```bash
+# Build Docker image
+docker build -t digital-asset-api .
+
+# Run container
+docker run -d \
+  --name digital-asset-api \
+  -p 3000:3000 \
+  -e NODE_ENV=production \
+  -e DATABASE_URL="your_db_url" \
+  -e MONGODB_URI="your_mongo_url" \
+  -e JWT_SECRET="your_jwt_secret" \
+  -e AWS_ACCESS_KEY_ID="your_aws_key" \
+  -e AWS_SECRET_ACCESS_KEY="your_aws_secret" \
+  -e AWS_S3_BUCKET_NAME="your_bucket" \
+  digital-asset-api
+```
+
+## 📊 Monitoring & Logging
+
+### Health Check
+```http
+GET /health
+```
+
+### Activity Logs
+- All user actions are logged to MongoDB
+- Includes IP address, user agent, and timestamps
+- Searchable by user, action type, and date range
+
+### Webhook Events
+- Real-time event processing
+- Retry mechanism for failed deliveries
+- Comprehensive event history
+
+## 🔧 Configuration
+
+### Environment Variables
+
+| Variable | Description | Required | Default |
+|----------|-------------|----------|---------|
+| `PORT` | Server port | No | 3000 |
+| `NODE_ENV` | Environment | No | development |
+| `DATABASE_URL` | PostgreSQL connection | Yes | - |
+| `MONGODB_URI` | MongoDB connection | Yes | - |
+| `JWT_SECRET` | JWT signing secret | Yes | - |
+| `AWS_S3_BUCKET_NAME` | S3 bucket name | Yes | - |
+| `MAX_FILE_SIZE` | Max upload size | No | 100MB |
+| `WEBHOOK_RETRY_ATTEMPTS` | Max retry attempts | No | 3 |
+
+### File Upload Limits
+
+- **Max file size**: 100MB (configurable)
+- **Allowed types**: Images, PDFs, Documents, Text files
+- **Image processing**: Automatic optimization and resizing
+
+## 🛡️ Security Features
+
+- **JWT Authentication**: Secure token-based auth
+- **Rate Limiting**: API request throttling
+- **Input Validation**: Comprehensive request validation
+- **SQL Injection Protection**: Parameterized queries
+- **XSS Protection**: Input sanitization
+- **CORS Configuration**: Cross-origin request control
+- **Helmet.js**: Security headers
+- **Webhook Signatures**: HMAC verification
+
+## 📈 Performance
+
+- **Image Optimization**: Sharp.js for image processing
+- **Database Indexing**: Optimized queries
+- **Caching**: Redis integration (optional)
+- **CDN Ready**: S3 integration for asset delivery
+- **Horizontal Scaling**: Docker containerization
+
+## 🤝 Contributing
+
+1. Fork the repository
+2. Create a feature branch (`git checkout -b feature/amazing-feature`)
+3. Commit your changes (`git commit -m 'Add amazing feature'`)
+4. Push to the branch (`git push origin feature/amazing-feature`)
+5. Open a Pull Request
+
+## 📄 License
+
+This project is licensed under the MIT License - see the [LICENSE](LICENSE) file for details.
+
+## 🆘 Support
+
+For support and questions:
+- Create an issue in the repository
+- Check the API documentation
+- Review the test files for usage examples
+
+## 🔄 Changelog
+
+### v1.0.0
+- Initial release
+- Complete asset management system
+- Role-based access control
+- Webhook notifications
+- Analytics dashboard
+- Docker deployment
+- CI/CD pipeline
+#   a u t o m a t e - b u s i n e s s - a s s i g n m e n t 
+ 
+ 
+